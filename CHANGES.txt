--- conflicted
+++ resolved
@@ -1,4 +1,3 @@
-<<<<<<< HEAD
 2.3.0
 
  * Modified how normalization is done when filtering is used. Previously, the filtering wasn't taken into account when computing the total number of alignments. That is now being done. Note that this uses sampling and will try to sample at least 100000 alignments and see what fraction of them are filtered. The total number of aligned reads is then scaled accordingly (#309).
@@ -12,11 +11,10 @@
  * The Galaxy wrappers were updated to include the ability to exclude blacklisted regions.
  * Most functions (both at the command line and within Galaxy) that process BAM files can now filter by fragment length (--minFragmentLength and --maxFragmentLength). By default there's no filtering performed. The primary purpose of this is to facilitate ATACseq analysis, where fragment length determines whether one is processing mono-/di-/poly-nucleosome fragments. This was issue #336.
  * bamPEFragmentSize now has --logScale and --maxFragmentLength options, which allow you to plot frequencies on the log scale and set the max plotted fragment length, respectively. This was issue #337.
-=======
+
 2.2.4
 
  * Fix the incorrectly oriented dendrogram in plotCorrelation (issue #350). Relatedly, we're bumping the minimum version of scipy required to one where this is correct.
->>>>>>> 73599e21
 
 2.2.3
 
