--- conflicted
+++ resolved
@@ -5,17 +5,14 @@
  * `plotProfile` and `plotHeatmap` now have a `--labelRotation` option that can rotate the X-axis labels. This is one of the more common requests for customization. For further customization, please modify your .matplotlibrc file or save as a PDF and modify further in Illustrator or a similar program. (issue #537)
  * The `--ignoreDuplicates` algorithm has been updated to better handle paired-end reads. (issue #524)
  * Added the `estimateReadFiltering` tool to estimate how many reads would be filtered from a BAM file or files if a variety of desired filtering criterion are applied (issue #518).
-<<<<<<< HEAD
  * Rewrote the bigWig creation functions so there are no longer steps involving creating a single large bedGraph and then sorting it. That was a hold-over from previous versions that used UCSC tools. This was issue #546. This also means that there are no longer any required external programs (previously, only `sort` was required).
+ * `plotPCA` can now be run on the transposed matrix, as is typically done with RNAseq data (e.g., with deepTools). Further, matplotlib is now no longer used for computing the PCA, but rather an SVD is performed and the results directly used. The options `--transpose` and `--ntop` were also added. The former computes the PCA of the transposed matrix and the latter specifies how many of the most variable rows in the matrix to use. By default, the 1000 most variable features are used. In the (now optional) plot, the `--PCs` option can now be used to specify which principal components to plot. Finally, the unbiased standard deviation is used in the out, as is done by `prcomp()` in R.  This was issue #496.
+ * Symbol colors for `plotPCA` can now be specified. (issue #560)
 
 2.5.3
 
  * Fixed a bug in `plotEnrichment`, the `--keepExons` option with a BED12 file would cause an error. (issue #559)
  * `bamCoverage` now doesn't cause and error to be thrown by `sort` in there are "/spaces in quoted path/". (issue #558)
-=======
- * `plotPCA` can now be run on the transposed matrix, as is typically done with RNAseq data (e.g., with deepTools). Further, matplotlib is now no longer used for computing the PCA, but rather an SVD is performed and the results directly used. The options `--transpose` and `--ntop` were also added. The former computes the PCA of the transposed matrix and the latter specifies how many of the most variable rows in the matrix to use. By default, the 1000 most variable features are used. In the (now optional) plot, the `--PCs` option can now be used to specify which principal components to plot. Finally, the unbiased standard deviation is used in the out, as is done by `prcomp()` in R.  This was issue #496.
- * Symbol colors for `plotPCA` can now be specified. (issue #560)
->>>>>>> e9cb26e6
 
 2.5.2
 
