--- conflicted
+++ resolved
@@ -1,4 +1,3 @@
-<<<<<<< HEAD
 3.5.1
 * cmp usage is updated to fit the recent mpl updates.
 * The requirements.txt is updated.
@@ -10,10 +9,6 @@
 * A bug is taken care of in computeMatrixOperations.py / dataRange
 * in plotProfile.py legen location is changed from auto to best (issue #1042)
 
-
-
-=======
->>>>>>> 307d7660
 3.5.0
 
  * Fixed a small issue in computeGCBias (issue #969)
