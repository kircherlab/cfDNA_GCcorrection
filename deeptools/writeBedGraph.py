--- conflicted
+++ resolved
@@ -22,8 +22,7 @@
                          smoothLength=0, zerosToNans=True,
                          minMappingQuality=None,
                          ignoreDuplicates=False,
-                         fragmentFromRead_func=None,
-                         centerRead=False):
+                         fragmentFromRead_func=None):
 
     r"""
     Writes a bedgraph having as base a number of bam files.
@@ -103,12 +102,7 @@
                 defaultFragmentLength, extendPairedEnds, zerosToNans,
                 ignoreDuplicates=ignoreDuplicates,
                 minMappingQuality=minMappingQuality,
-<<<<<<< HEAD
-                fragmentFromRead_func=fragmentFromRead_func,
-                centerRead=centerRead))
-=======
                 fragmentFromRead_func=fragmentFromRead_func))
->>>>>>> 26d5a22d
         bamHandle.close()
 
     _file = open(utilities.getTempFileName(suffix='.bg'), 'w')
@@ -248,8 +242,7 @@
                   numberOfProcessors=None, format="bedgraph",
                   extendPairedEnds=True, zerosToNans=True, smoothLength=0,
                   minMappingQuality=None, ignoreDuplicates=False,
-                  fragmentFromRead_func=None,
-                  centerRead=False):
+                  fragmentFromRead_func=None):
 
     r"""
     Given a list of bamfiles, a function and a function arguments,
@@ -283,7 +276,7 @@
                                func, funcArgs, extendPairedEnds, smoothLength,
                                zerosToNans, minMappingQuality,
                                ignoreDuplicates,
-                               fragmentFromRead_func, centerRead),
+                               fragmentFromRead_func),
                               writeBedGraph_wrapper,
                               chromNamesAndSize,
                               genomeChunkLength=genomeChunkLength,
