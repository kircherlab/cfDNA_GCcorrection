--- conflicted
+++ resolved
@@ -1,10 +1,3 @@
-<<<<<<< HEAD
-import ConfigParser
-from pkg_resources import resource_stream
-config = ConfigParser.ConfigParser()
-config_file = resource_stream('config', 'deepTools.cfg')
-config.readfp(config_file)
-=======
 import os
 import ConfigParser
 from pkg_resources import resource_stream
@@ -29,5 +22,4 @@
 else:
     config = ConfigParser.ConfigParser()
     config_file = resource_stream('config', 'deepTools.cfg')
-    config.readfp(config_file)
->>>>>>> 2aff319f
+    config.readfp(config_file)