--- conflicted
+++ resolved
@@ -134,15 +134,11 @@
     @staticmethod
     def compute_sub_matrix_worker(score_file, regions, matrixCols, parameters):
         # read BAM or scores file
-        if score_file.endswith( ".bam" ):
-            bamfile = pysam.Samfile( score_file, 'rb' )
+        if score_file.endswith(".bam"):
+            bamfile = pysam.Samfile(score_file, 'rb')
         else:
             from bx.bbi.bigwig_file import BigWigFile
-<<<<<<< HEAD
-            bigwig = BigWigFile( file=open( score_file, 'r' ) )
-=======
             bigwig = BigWigFile(file=open(score_file, 'r' ))
->>>>>>> d05cad92
         # create an empty matrix to store the values
         subMatrix = np.zeros((len(regions), matrixCols))
         subMatrix[:] = np.NAN
@@ -351,16 +347,10 @@
         return np.concatenate(cvgList)
 
     @staticmethod
-<<<<<<< HEAD
-    def changeChromNames( chrom ):
-        """
-        Changes UCSC chromosome names to ensembl chromosome names and vice versa.
-=======
     def changeChromNames(chrom):
         """
         Changes UCSC chromosome names to ensembl chromosome names
         and vice versa.
->>>>>>> d05cad92
         TODO: mapping from chromosome names ... e.g. mt, unknown_ ...
         """
         if chrom.startswith('chr'):
@@ -370,21 +360,6 @@
 
     @staticmethod
     def coverageFromBam(bamfile, chrom, zones, binSize, avgType):
-<<<<<<< HEAD
-        if chrom not in bamfile.references:
-            chrom = heatmapper.changeChromNames( chrom )
-            if chrom not in bamfile.references:
-                if parameters['verbose']:
-                    sys.stderr.write(
-                        "Skipping region located at unknown chromosome "
-                        " for {} {}:{}-{}.\n".format(feature['name'],
-                                                     feature['chrom'],
-                                                     feature['start'],
-                                                     feature['end']))
-                return None
-            else:
-                sys.stderr.write( "Warning: Your chromosome names do not match. Please convert your input file to one consistent chromosome naming scheme." )
-=======
         """
         currently this method is deactivated because is too slow.
         It is preferred to create a coverage bigiwig file from the
@@ -406,7 +381,6 @@
                                  "bigWig file.\n An empty line will be "
                                  "added you your heatmap."
                                  "scheme.\n")
->>>>>>> d05cad92
 
         start = zones[0][0]
         end = zones[-1][1]
@@ -428,35 +402,6 @@
     def coverageFromBigWig(bigwig, chrom, zones, binSize, avgType,
                            nansAsZeros=False):
 
-<<<<<<< HEAD
-        def _createValuesArray( bigwig, chrom, zones, ):
-            if zones[0][0] < 0:
-                valuesArray = np.zeros(zones[-1][1] - zones[0][0])
-                valuesArray[:] = np.nan
-                valuesArray[abs(zones[0][0]):] = \
-                    bigwig.get_as_array(chrom, 0, zones[-1][1])
-            else:
-                valuesArray = bigwig.get_as_array(chrom, zones[0][0], zones[-1][1])
-
-        valuesArray = _createValuesArray( bigwig, chrom, zones )
-
-        try:
-            valuesArray[0]
-        except:
-            chrom = heatmapper.changeChromNames( chrom )
-            valuesArray = _createValuesArray( bigwig, chrom, zones )
-
-            try:
-                valuesArray[0]
-                sys.stderr.write( "Warning: Your chromosome names do not match. Please convert your input file to one consistent chromosome naming scheme." )
-            except TypeError:
-                # this error happens when bigwig returns nothing,
-                # For example when a chromosome is not known.
-                return None
-            except OverflowError as detail:
-                print detail
-                return None
-=======
         """
         uses bigwig file reader from bx-python
         to query a region define by chrom and zones.
@@ -521,7 +466,6 @@
                 valuesArray[abs(zones[0][0]):] = bw_array
             else:
                 valuesArray = bw_array
->>>>>>> d05cad92
 
         # replaces nans for zeros
         if nansAsZeros:
