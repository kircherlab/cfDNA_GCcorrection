--- conflicted
+++ resolved
@@ -1126,10 +1126,7 @@
             # while k-means labels 0 .. k -1
             # Thus, for consistency, we subtract 1
             cluster_labels -= 1
-<<<<<<< HEAD
-=======
-
->>>>>>> b3928d91
+
         # create groups using the clustering
         self.group_labels = []
         self.group_boundaries = [0]
