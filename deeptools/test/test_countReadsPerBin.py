# from unittest import TestCase

import deeptools.countReadsPerBin as cr
import numpy as np
import numpy.testing as nt
import os.path

__author__ = 'Fidel'

ROOT = os.path.dirname(os.path.abspath(__file__)) + "/test_data/"


class TestCountReadsPerBin(object):

    def setUp(self):
        """
        The distribution of reads between the two bam files is as follows.

        They cover 200 bp::

              0                              100                           200
              |------------------------------------------------------------|
            A                                ==============>
                                                            <==============


            B                 <==============               ==============>
                                             ==============>
                                                            ==============>
        """
        self.root = ROOT
        self.bamFile1 = self.root + "testA.bam"
        self.bamFile2 = self.root + "testB.bam"
        self.bamFile_PE = self.root + "test_paired2.bam"
        self.chrom = '3R'
        step_size = 50
        bin_length = 25

        self.c = cr.CountReadsPerBin([self.bamFile1, self.bamFile2],
                                     binLength=bin_length,
                                     stepSize=step_size)

    def test_count_reads_in_region(self):
        self.c.skipZeros = False
        resp, _ = self.c.count_reads_in_region(self.chrom, 0, 200)

        nt.assert_equal(resp, np.array([[0, 0.],
                                        [0, 1.],
                                        [1, 1.],
                                        [1, 2.]]))

    def test_count_reads_in_region_extension_1(self):
        """
        In this case when read extension is smaller than read length
        extension is turned off and a warning is printed.
        """
        self.c = cr.CountReadsPerBin([self.bamFile1, self.bamFile2],
                                     binLength=1,
                                     stepSize=50,
                                     extendReads=25)

        resp, _ = self.c.count_reads_in_region(self.chrom, 0, 200)

        nt.assert_equal(resp, np.array([[0, 0.],
                                        [0, 1.],
                                        [1, 1.],
                                        [1, 2.]]))

    def test_count_reads_in_region_total(self):
        """ count the reads over the whole region
        2 for the first case, and 4 for the second
        """
        self.c.skipZeros = False
        self.c.stepSize = 200
        self.c.binLength = 200
        resp, _ = self.c.count_reads_in_region(self.chrom, 0, 200)
        nt.assert_equal(resp, np.array([[2, 4.]]))

    def test_countReadsInRegions_min_mapping_quality(self):
        # Test min mapping quality.
        self.c.minMappingQuality = 40
        self.c.skipZeros = False

        resp, _ = self.c.count_reads_in_region(self. chrom, 0, 200)
        nt.assert_equal(resp, np.array([[0, 0, 0, 1.],
                                        [0, 0, 0, 1.]]).T)

    def test_count_reads_in_region_ignore_duplicates(self):

        # Test ignore duplicates
        self.c.skipZeros = False
        self.c.ignoreDuplicates = True
        resp, _ = self.c.count_reads_in_region(self.chrom, 0, 200)

        nt.assert_equal(resp, np.array([[0, 0, 1, 1.],
                                        [0, 1, 1, 1.]]).T)

    def test_count_reads_in_region_ignore_bed_regions(self):
        # Test bed regions:
        bed_regions = [[self.chrom, [(10, 20)], "."], [self.chrom, [(150, 160)], "."]]
        self.c.skipZeros = False
        self.c.binLength = 10
        resp, _ = self.c.count_reads_in_region(self.chrom, 0, 200, bed_regions_list=bed_regions)
        nt.assert_equal(resp, np.array([[0, 1.],
                                        [0, 2.]]).T)

    def test_get_coverage_of_region_sam_flag_include(self):

        self.c.samFlag_include = 16  # include reverse reads only
        self.c.bamFilesList = [self.bamFile1]
        resp, _ = self.c.count_reads_in_region('3R', 0, 200)
        nt.assert_array_equal(resp, np.array([[0], [0], [0], [1]]))

    def test_get_coverage_of_region_sam_flag_exclude(self):

        self.c.samFlag_exclude = 16  # exclude reverse reads
        self.c.bamFilesList = [self.bamFile1]
        resp, _ = self.c.count_reads_in_region('3R', 0, 200)
        nt.assert_array_equal(resp, np.array([[0], [0], [1], [0]]))

    def test_get_coverage_of_region_large_bin(self):
        self.c.bamFilesList = [self.bamFile2]
        self.c.binLength = 200
        self.c.stepSize = 200
        resp, _ = self.c.count_reads_in_region('3R', 0, 200)
        nt.assert_array_equal(resp, np.array([[4]]))

    def test_get_coverage_of_region_ignore_duplicates(self):
        self.c.ignoreDuplicates = True
        self.c.bamFilesList = [self.bamFile2]
        resp, _ = self.c.count_reads_in_region('3R', 0, 200)
        nt.assert_array_equal(resp, np.array([[0.],
                                              [1.],
                                              [1.],
                                              [1.]]))

        # check zero to nans
        self.c.zerosToNans = True
        resp, _ = self.c.count_reads_in_region('3R', 0, 200)
        nt.assert_array_equal(resp, np.array([[np.nan],
                                              [1.],
                                              [1.],
                                              [1.]]))

    def test_get_coverage_of_region_split_read(self):
        """
        The bamFile1 contains a read at position 10
        with the following CIGAR: 10S20M10N10M10S
        that maps to a chromosome named chr_cigar.
        """

        # turn of read extension
        self.c.extendPairedEnds = False
        self.c.bamFilesList = [self.bamFile1]
        self.c.binLength = 10
        self.c.stepSize = 10
        resp, _ = self.c.count_reads_in_region('chr_cigar', 0, 100)
        nt.assert_array_equal(resp, np.array([[0.],
                                              [1.],
                                              [1.],
                                              [0.],
                                              [1.],
                                              [0.],
                                              [0.],
                                              [0.],
                                              [0.],
                                              [0.]]))

    def test_get_coverage_of_region_zeros_to_nan(self):
        self.c.zerosToNans = True
        resp, _ = self.c.count_reads_in_region(self.chrom, 0, 200)

        nt.assert_equal(resp, np.array([[np.nan, np.nan],
                                        [np.nan, 1],
                                        [1, 1],
                                        [1, 2]]))

    def test_bed_file(self):
        bed = "chr3R\t0\t10\nchr3R\t110\t120\nchr3R\t160\t180"
        import tempfile
<<<<<<< HEAD
        from deeptools.utilities import toBytes
        bed_file = tempfile.NamedTemporaryFile(suffix=".bed", delete=False)
        bed_file.write(toBytes(bed))
=======
        bed_file = tempfile.NamedTemporaryFile(suffix=".bed", delete=False, mode="w")
        bed_file.write(bed)
>>>>>>> 64d4005d
        bed_file.close()

        self.c = cr.CountReadsPerBin([self.bamFile2],
                                     bedFile=[bed_file.name])

        resp = self.c.run()
        nt.assert_equal(resp, np.array([[0.],
                                        [1.],
                                        [2.]]))

        import os
        os.unlink(bed_file.name)<|MERGE_RESOLUTION|>--- conflicted
+++ resolved
@@ -178,14 +178,8 @@
     def test_bed_file(self):
         bed = "chr3R\t0\t10\nchr3R\t110\t120\nchr3R\t160\t180"
         import tempfile
-<<<<<<< HEAD
-        from deeptools.utilities import toBytes
-        bed_file = tempfile.NamedTemporaryFile(suffix=".bed", delete=False)
-        bed_file.write(toBytes(bed))
-=======
         bed_file = tempfile.NamedTemporaryFile(suffix=".bed", delete=False, mode="w")
         bed_file.write(bed)
->>>>>>> 64d4005d
         bed_file.close()
 
         self.c = cr.CountReadsPerBin([self.bamFile2],
