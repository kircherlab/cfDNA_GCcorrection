import subprocess
import os

ROOT = os.path.dirname(os.path.abspath(__file__)) + "/../../bin"


<<<<<<< HEAD
def test_plot_coverage():
    os.system("{}plotCoverage --version".format(ROOT))


def test_bam_coverage():
    os.system("{}bamCoverage --version".format(ROOT))
=======
def test_tools():
    """
    Checks everything that is in /bin/
    and tries to run it

    """
    for _file in os.listdir(ROOT):
        print _file
        if os.path.isfile(os.path.join(ROOT, _file)):
            subprocess.check_call("{}/{} --version".format(ROOT, _file).split())
>>>>>>> 8b256c85
<|MERGE_RESOLUTION|>--- conflicted
+++ resolved
@@ -4,14 +4,6 @@
 ROOT = os.path.dirname(os.path.abspath(__file__)) + "/../../bin"
 
 
-<<<<<<< HEAD
-def test_plot_coverage():
-    os.system("{}plotCoverage --version".format(ROOT))
-
-
-def test_bam_coverage():
-    os.system("{}bamCoverage --version".format(ROOT))
-=======
 def test_tools():
     """
     Checks everything that is in /bin/
@@ -21,5 +13,4 @@
     for _file in os.listdir(ROOT):
         print _file
         if os.path.isfile(os.path.join(ROOT, _file)):
-            subprocess.check_call("{}/{} --version".format(ROOT, _file).split())
->>>>>>> 8b256c85
+            subprocess.check_call("{}/{} --version".format(ROOT, _file).split())