<macros>

    <token name="@THREADS@">--numberOfProcessors "\${GALAXY_SLOTS:-4}"</token>
<<<<<<< HEAD
    <token name="@WRAPPER_VERSION@">3.4.2.0</token>
    <xml name="requirements">
        <requirements>
            <requirement type="package" version="3.4.2">deeptools</requirement>
=======
    <token name="@WRAPPER_VERSION@">3.4.3.0</token>
    <xml name="requirements">
        <requirements>
            <requirement type="package" version="3.4.3">deeptools</requirement>
>>>>>>> f6570d14
            <requirement type="package" version="1.9">samtools</requirement>
        </requirements>
        <expand macro="stdio" />
        <version_command>@BINARY@ --version</version_command>
    </xml>

    <xml name="advancedOpt_scaffold">
        <conditional name="advancedOpt">
            <param name="showAdvancedOpt" type="select" label="Show advanced options" >
                <option value="no" selected="true">no</option>
                <option value="yes">yes</option>
            </param>
            <when value="no" />
            <when value="yes">
                <yield/>
            </when>
        </conditional>
    </xml>

    <token name="@PLOTWIDTHHEIGHT@">
        --plotWidth '$advancedOpt.plotWidth'
        --plotHeight '$advancedOpt.plotHeight'
    </token>

    <xml name="plotWidthHeight" tokens="PLOTWIDTH,PLOTHEIGHT">
        <param argument="--plotHeight" type="float" value="@PLOTHEIGHT@" min="1.0"
            label="Plot height"
            help="Height in cm. The default for the plot height is @PLOTHEIGHT@ centimeters. The minimum value is 1 cm." />

        <param argument="--plotWidth" type="float" value="@PLOTWIDTH@" min="1.0"
            label="Plot width"
            help="Width in cm. The default value is @PLOTWIDTH@ centimeters. The minimum value is 1 cm." />
    </xml>

    <token name="@ADVANCED_OPTS_READ_PROCESSING@">
        #if $advancedOpt.doExtendCustom.doExtend == 'custom':
            --extendReads $advancedOpt.doExtendCustom.extendReadsValue
        #else if $advancedOpt.doExtendCustom.doExtend == 'yes':
            --extendReads
        #end if
        $advancedOpt.ignoreDuplicates
        $advancedOpt.centerReads
        #if $advancedOpt.minMappingQuality:
            --minMappingQuality '$advancedOpt.minMappingQuality'
        #end if
        #if $advancedOpt.samFlagInclude:
            --samFlagInclude $advancedOpt.samFlagInclude
        #end if
        #if $advancedOpt.samFlagExclude:
            --samFlagExclude $advancedOpt.samFlagExclude
        #end if
        #if $advancedOpt.minFragmentLength:
            --minFragmentLength $advancedOpt.minFragmentLength
        #end if
        #if $advancedOpt.maxFragmentLength:
            --maxFragmentLength $advancedOpt.maxFragmentLength
        #end if
    </token>

    <token name="@ADVANCED_OPTS_GTF@">
        $advancedOpt.metagene
        #if $advancedOpt.transcriptID:
            --transcriptID $advancedOpt.transcriptID
        #end if
        #if $advancedOpt.exonID:
            --exonID $advancedOpt.exonID
        #end if
        #if $advancedOpt.transcript_id_designator:
            --transcript_id_designator $advancedOpt.transcript_id_designator
        #end if
    </token>

    <xml name="heatmap_options">
        <expand macro="zMin_zMax" />
        <expand macro="colorMap" />
        <expand macro="plotTitle" />
        <expand macro="plotNumbers" />
    </xml>

    <token name="@HEATMAP_OPTIONS@">
        #if str($plotting_type.zMin) != "":
            --zMin $plotting_type.zMin
        #end if
        #if str($plotting_type.zMax) != "":
            --zMax $plotting_type.zMax
        #end if
        --colorMap '$plotting_type.colorMap'
        $plotting_type.plotNumbers
        --plotTitle '$plotting_type.plotTitle'
    </token>


    <xml name="includeZeros">
        <param argument="--includeZeros" type="boolean" truevalue="--includeZeros" falsevalue=""
            label="Include zeros"
            help="If set, then regions with zero counts for *all* BAM/CRAM files are included. The default behavior is to ignore such regions." />
    </xml>

    <xml name="zMin_zMax">
        <param argument="--zMin" type="text" value="" optional="true" label="Minimum value for the heatmap intensities"
            help="If not specified the value is set automatically."/>
        <param argument="--zMax" type="text" value="" optional="true" label="Maximum value for the heatmap intensities"
            help="If not specified the value is set automatically."/>
    </xml>

    <xml name="region_limit_operation">
        <param argument="--region" type="text" value=""
            label="Region of the genome to limit the operation to"
            help="This is useful when testing parameters to reduce the time required. The format is chr:start:end, for example &quot;chr10&quot; or &quot;chr10:456700:891000&quot;.">
            <sanitizer>
                <valid initial="string.letters,string.digits">
                    <add value="|"/>
                    <add value=":"/>
                    <add value="."/>
                 </valid>
            </sanitizer>
        </param>
    </xml>

    <xml name="smoothLength">
        <param argument="--smoothLength" type="integer" value="" optional="True" min="1"
            label="Smooth values using the following length (in bases)"
            help ="The smooth length defines a window, larger than the bin size, over which the number of reads is to be averaged. For example, if the bin size is set to 20 and the smooth length is 60, then, for each bin, its value is set to the average of it and its left and right neighbors. Any value smaller than the bin size will be ignored and no smoothing will be applied."/>
    </xml>


    <xml name="kmeans_clustering">
        <conditional name="used_multiple_regions">
            <param name="used_multiple_regions_options" type="select"
                label="Did you compute the matrix with more than one groups of regions?"
                help="Would you like to cluster the regions according to the similarity of the signal distribution? This is only possible if you used computeMatrix on only one group of regions.">
                <option value="yes">Yes, I used multiple groups of regions</option>
                <option value="no">No, I used only one group</option>
            </param>
            <when value="no">
                <conditional name="clustering">
                    <param name="clustering_options" type="select" label="Clustering algorithm">
                        <option value="none">No clustering</option>
                        <option value="kmeans">Kmeans clustering</option>
                        <option value="hclust">Hierarchical clustering</option>
                    </param>
                    <when value="kmeans">
                        <param name="k_kmeans" type="integer" value="0" label="Number of clusters to compute"
                            help="When this option is set, the matrix is split into clusters using the k-means algorithm.
                            This only works for data that is not grouped, otherwise only the first group will be clustered.
                            If more specific clustering methods are required it is advisable to save the underlying matrix and
                            run the clustering using other software."/>
                    </when>
                    <when value="hclust">
                        <param name="n_hclust" type="integer" value="0" label="number of clusters to compute."
                            help="WARNING: This option causes the tool to run for a very long time! When this option is
                            set, the matrix is split into clusters using the hierarchical clustering algorithm, using ward linkage.
                            This only works for data that is not grouped, otherwise only the first group will be clustered.
                            Note that you must have used the '--missingDataAsZero' option within computeMatrix!
                            If more specific clustering methods are required it is advisable to save the underlying matrix and
                            run the clustering using other software."/>
                    </when>
                    <when value="none" />
                </conditional>
                <param argument="--silhouette" type="boolean" truevalue="--silhouette" falsevalue=""
                    label="Compute the silhouette score for each region"
                    help="Compute the silhouette score for regions. This is only applicable if clustering has been performed.
                    The silhouette score is a measure of how similar a region is to other regions in the same cluster as
                    opposed to those in other clusters. It will be reported in the final column of the BED file with regions.
                    The silhouette evaluation can be very slow when you have more than 100 000 regions." />
            </when>
            <when value="yes" />
        </conditional>
    </xml>

    <token name="@KMEANS_CLUSTERING@">
        #if $advancedOpt.used_multiple_regions.used_multiple_regions_options == 'no':
            #if $advancedOpt.used_multiple_regions.clustering.clustering_options == 'kmeans':
                #if int($advancedOpt.used_multiple_regions.clustering.k_kmeans) > 0:
                    --kmeans $advancedOpt.used_multiple_regions.clustering.k_kmeans
                #end if
            #end if
            #if $advancedOpt.used_multiple_regions.clustering.clustering_options == 'hclust':
                #if int($advancedOpt.used_multiple_regions.clustering.n_hclust) > 0:
                    --hclust $advancedOpt.used_multiple_regions.clustering.n_hclust
                #end if
            #end if
            $advancedOpt.used_multiple_regions.silhouette
        #end if
    </token>

    <xml name="samFlags">
        <param argument="--samFlagInclude" type="integer" optional="True" value=""
            label="Include reads based on the SAM flag"
            help= "For example, to get only reads that are the first mate use a flag of 64. This is useful to count properly paired reads only once, otherwise the second mate will be also considered for the coverage."/>
        <param argument="--samFlagExclude" type="integer" optional="True" value=""
            label="Exclude reads based on the SAM flag"
            help= "For example, to get only reads that map to the forward strand, use --samFlagExclude 16, where 16 is the SAM flag for reads that map to the reverse strand."/>
    </xml>

    <xml name="fragLength">
        <param argument="--minFragmentLength" type="integer" optional="True" value="0" min="0"
            label="Minimum fragment length for inclusion."
            help="This is primarily useful in things like ATACseq, where one would like to look specifically at mono- or di-nucleosome fragments." />
        <param argument="--maxFragmentLength" type="integer" optional="True" value="0" min="0"
            label="Maximum fragment length for inclusion."
            help="A value of 0 (the default) is equivalent to no maximum." />
    </xml>

    <xml name="read_processing_options">
        <expand macro="extendReads" />
        <expand macro="ignoreDuplicates" />
        <expand macro="centerReads" />
        <expand macro="minMappingQuality" />
        <expand macro="samFlags" />
        <expand macro="fragLength" />
    </xml>

    <xml name="gtf_options">
        <param argument="--metagene" type="boolean" truevalue="--metagene" falsevalue=""
            label="Use a metagene model"
            help="If set and a BED12 or GTF file or files is used to provide regions, only exons will be used. This is convenient for looking at coverage over mature mRNA transcripts or similar uses where introns should be ignored." />
        <param argument="--transcriptID" optional="True" value="transcript" type="text"
            label="transcript designator"
            help="When a GTF file is used to provide regions, only entries with this value as their feature (column 3) will be processed as transcripts. Default: transcript" />
        <param argument="--exonID" optional="True" value="exon" type="text"
            label="exon designator"
            help="When a GTF file is used to provide regions, only entries with this value as their feature (column 3) will be processed as exons. CDS would be another common value for this. Default: exon" />
        <param argument="--transcript_id_designator" optional="True" value="transcript_id" type="text"
            label="transcriptID key designator"
            help="Each region has an ID (e.g., ACTB) assigned to it, which for BED files is either column 4 (if it exists)
                  or the interval bounds. For GTF files this is instead stored in the last column as a key:value pair (e.g.,
                  as 'transcript_id ACTB', for a key of transcript_id and a value of ACTB). In some cases it can be
                  convenient to use a different identifier. To do so, set this to the desired key. Default: transcript_id" />
    </xml>


    <xml name="plotNumbers">
        <param argument="--plotNumbers" type="boolean" truevalue="--plotNumbers" falsevalue=""
            label="Plot the correlation value"
            help="If set, then the correlation number is plotted on top of the heatmap."/>
    </xml>

    <xml name="extendReads">
        <conditional name="doExtendCustom">
            <param name="doExtend" type="select" label="Extend reads to the given average fragment size."
                help="If selected : Single-end reads and singletons are extended to match the given length and Paired-end reads are extended to match the fragment size.
                     By default *each* read mate is extended.
                     This can be modified using the SAM flags (see --samFlagInclude and --samFlagExclude options) to keep only the first or the second mate.
                     Unmated reads, mate reads that map to different chromosomes or too far apart are extended to the given value.
                     Reads are only extended if --extendReads is set to a value greater than the read length. *NOTE*: For spliced-read data, this option is not
                     recommended as it will extend reads over skipped regions, e.g. introns in RNA-seq data.">
                <option value="no" selected="True">No extension. The default value and most typically appropriate.</option>
                <option value="yes">Paired-end extension. Suitable only for paired-end datasets.</option>
                <option value="custom">A custom length, which will be applied to ALL reads.</option>
            </param>
            <when value="no" />
            <when value="yes" />
            <when value="custom">
                <param name="extendReadsValue" type="integer" value="300" min="1"
                    label="Extend reads to the given average fragment size"
                    help="Extend all reads to this length" />
            </when>
        </conditional>
    </xml>

    <xml name="corMethod">
        <param argument="--corMethod" type="select" label="Correlation method">
            <option value="spearman" selected="True">Spearman</option>
            <option value="pearson">Pearson</option>
        </param>
    </xml>

    <xml name="distanceBetweenBins">
        <param argument="--distanceBetweenBins" type="integer" value="0" min="0"
            label="Distance between bins"
            help="By default, multiBamSummary considers consecutive bins of
                the specified 'Bin size'. However, to reduce the
                computation time, a larger distance between bins can
                be given. Larger distances result in fewer bins being
                considered."/>
    </xml>

    <xml name="centerReads">
        <param argument="--centerReads" type="boolean" truevalue="--centerReads" falsevalue=""
            label="Center regions with respect to the fragment length"
            help="For paired-end data the fragment is defined by the bounds of the reads. For single-end data the bounds are defined by the read and the user-definable fragment/extension length. This option is useful to get a sharper signal around enriched regions."/>
    </xml>

    <xml name="ignoreDuplicates">
        <param argument="--ignoreDuplicates" type="boolean" truevalue="--ignoreDuplicates" falsevalue=""
            label="Ignore duplicates"
            help="If set, reads that have the same orientation and start position will be considered only once. If reads are paired, the mate position also has to coincide to ignore a read." />
    </xml>

    <xml name="sortUsing">
        <param argument="--sortUsing" type="select" label="Method used for sorting"
            help="For each row the method is computed.">
            <option value="mean" selected="true">mean</option>
            <option value="median">median</option>
            <option value="min">min</option>
            <option value="max">max</option>
            <option value="sum">sum</option>
            <option value="region_length">region length</option>
        </param>
    </xml>

    <xml name="sortRegionsComputeMatrix">
        <param argument="--sortRegions" type="select" label="Sort regions"
            help="Whether the heatmap should present the regions sorted. The default is to sort in descending order based on the mean value per region.">
            <option value="no">no ordering</option>
            <option value="keep" selected="true">maintain the same ordering as the input files</option>
            <option value="descend">descending order</option>
            <option value="ascend">ascending order</option>
        </param>
    </xml>

    <xml name="sortRegions">
        <param argument="--sortRegions" type="select" label="Sort regions"
            help="Whether the heatmap should present the regions sorted. The default is to sort in descending order based on the mean value per region.">
            <option value="no">maintain the same ordering as the input files</option>
            <option value="descend" selected="true">descending order</option>
            <option value="ascend">ascending order</option>
        </param>
    </xml>

    <xml name="minMappingQuality">
        <param argument="--minMappingQuality" type="integer" optional="true" value="1" min="0"
            label="Minimum mapping quality"
            help= "If set, only reads with a mapping quality score at least this high are considered."/>
    </xml>

    <xml name="skipZeros">
        <param argument="--skipZeros" type="boolean" truevalue="--skipZeros" falsevalue=""
            label ="Skip zeros"
            help ="If set, then zero counts that happen for *all* BAM/CRAM files given are ignored. This may result in fewer considered regions." />
    </xml>

    <xml name="fragmentLength">
        <param argument="--fragmentLength" type="integer" min="1" optional="true"
            label="Fragment length used for the sequencing"
            help ="If paired-end reads are used, the fragment length is computed from the BAM/CRAM file, so this is only needed for single-end data."/>
    </xml>

    <xml name="scaleFactor">
        <param argument="--scaleFactor" type="float" value="1" label="Scaling factor"
            help="The computed scaling factor will be multiplied by this (default 1)." />
    </xml>

    <xml name="scaleFactors">
        <param name="scaleFactor1" type="float" value="1" label="Scale factor for treatment" help="(--scaleFactors)"/>
        <param name="scaleFactor2" type="float" value="1" label="Scale factor for input" help="(--scaleFactors)"/>
    </xml>

    <xml name="stdio">
        <stdio>
            <exit_code range="1:" />
            <exit_code range=":-1" />
            <regex match="Error:" />
            <regex match="Exception:" />
            <regex match="EXception:" />
            <regex match="Traceback" />
        </stdio>
    </xml>

    <xml name="pseudocount">
        <param argument="--pseudocount" type="text" value="1 1" label="Pseudocount" help="Small number to avoid dividing by zero. You can specify separate values for the pseudocount added to the numerator and denominator by providing two values separated by a space."/>
    </xml>

    <token name="@REFERENCES@">

.. class:: infomark

For more information on the tools, please visit our `help site`_.

For support or questions please post to `Biostars`_. For bug reports and feature requests please open an issue `on github`_.

This tool is developed by the `Bioinformatics and Deep-Sequencing Unit`_ at the `Max Planck Institute for Immunobiology and Epigenetics`_.

.. _Biostars: http://biostars.org
.. _on github: http://github.com
.. _Bioinformatics and Deep-Sequencing Unit: http://www.ie-freiburg.mpg.de/bioinformaticsfac
.. _Max Planck Institute for Immunobiology and Epigenetics: http://www3.ie-freiburg.mpg.de
.. _help site: https://deeptools.readthedocs.org/

    </token>
    <xml name="citations">
        <citations>
            <citation type="doi">10.1093/nar/gkw257</citation>
            <yield />
        </citations>
    </xml>

    <xml name="multiple_input_bams" tokens="MIN">
        <conditional name="multibam_conditional">
        <param name="orderMatters" type="select" label="Sample order matters" help="By default, the order of samples given to the program is dependent on their order in your history. If the order of the samples is vital to you, select Yes below.">
            <option value="No" selected="true">No</option>
            <option value="Yes">Yes</option>
        </param>
        <when value="No">
            <param argument="--bamfiles" type="data" format="bam,cram" min="@MIN@"
                label="BAM/CRAM file" multiple="true"
                help=""/>
        </when>
        <when value="Yes">
            <repeat name="multibam_repeats" min="@MIN@" title="BAM/CRAM Files">
                <param argument="--bamfiles" type="data" format="bam,cram" label="BAM/CRAM file" help="" />
            </repeat>
        </when>
        </conditional>
    </xml>

    <xml name="multiple_input_bigwigs" tokens="MIN,LABEL,TITLE">
        <conditional name="multibigwig_conditional">
        <param name="orderMatters" type="select" label="Sample order matters" help="By default, the order of samples given to the program is dependent on their order in your history. If the order of the samples
is vital to you, select Yes below.">
            <option value="No" selected="true">No</option>
            <option value="Yes">Yes</option>
        </param>
        <when value="No">
            <param argument="--bigwigfiles" type="data" format="bigwig" multiple="True" min="@MIN@"
                label="@LABEL@"
                help="You can generate a bigWig file from a BAM/CRAM file using the bamCoverage tool."/>
        </when>
        <when value="Yes">
            <repeat name="multibigwig_repeats" min="@MIN@" title="@TITLE@">
                <param argument="--bigwigfiles" type="data" format="bigwig" label="@LABEL@" help="You can generate a bigWig file from a BAM/CRAM file using the bamCoverage tool."/>
            </repeat>
        </when>
        </conditional>
    </xml>

    <xml name="custom_sample_labels">
	<conditional name="custom_sample_labels_conditional">
        <param name="custom_labels_select" type="select" label="Would you like custom sample labels?" help="By default, the names of the samples in your history are used.">
	    <option value="No" selected="true">No, use sample names in the history</option>
	    <option value="Yes">Yes, I want to specify new labels</option>
	</param>
	<when value="No">
	</when>
	<when value="Yes">
	    <param argument="--labels" type="text" label="Sample Labels" help="Labels, separated by a space. If your labels themselves contain spaces then please enclose them in quotes (e.g., &quot;sample 1&quot; &quot;sample 2&quot;)">
                <sanitizer>
                    <valid initial="string.printable">
                    </valid>
                </sanitizer>
            </param>
	</when>
        </conditional>
    </xml>

    <xml name="plotTitle">
        <param argument="--plotTitle" type="text" value="" size="30" optional="True"
            label="Title of the plot"
            help="Title of the plot, to be printed on top of the generated image." />
    </xml>

    <xml name="legendLocation">
        <param argument="--legendLocation" type="select" label="Legend location" help="Location for the legend in the summary plot. Note that none cannot be used in plotProfile.">
            <option value="best" selected="true">Best (automatic)</option>
            <option value="upper-right">upper-right</option>
            <option value="upper-left">upper-left</option>
            <option value="upper-center">upper-center</option>
            <option value="lower-right">lower-right</option>
            <option value="lower-left">lower-left</option>
            <option value="lower-center">lower-center</option>
            <option value="center-right">center-right</option>
            <option value="center-left">center-left</option>
            <option value="center">center</option>
            <option value="none">none (only works for heatmaps</option>
        </param>
    </xml>

    <xml name="labelRotation">
        <param argument="--labelRotation" type="integer" value="0"
            label="Rotation of the X-axis labels (in degrees)"
            help="The rotation of things like TSS or TES on the X-axis of profile plots in both plotHeatmap and plotProfile. The default is 0, positive values denome a counter-clockwise rotation." />
    </xml>


    <token name="@multiple_input_bams@">
<![CDATA[
        #if $custom_sample_labels_conditional.custom_labels_select == "Yes":
            #set custom_labels=labels
        #end if
        #set files=[]
        #set labels=[]
        #import re
        #if $multibam_conditional.orderMatters == "No":
            #for $counter, $bamfile in enumerate($multibam_conditional.bamfiles):
                #set identifier = re.sub('[^\.\s\w\-]', '_', str($bamfile.element_identifier))
                ln -s '${bamfile}' './${counter}.bam' &&
                #if $bamfile.ext == 'bam':
                    ln -s '${bamfile.metadata.bam_index}' './${counter}.bam.bai' &&
                #else:
                    ln -s '${bamfile.metadata.cram_index}' './${counter}.bam.crai' &&
                #end if
                #silent $files.append("'%s.bam'" % $counter)
                #silent $labels.append("'%s'" % identifier)
            #end for
        #else:
            #for $counter, $f in enumerate($multibam_conditional.multibam_repeats):
                #set identifier = re.sub('[^\.\s\w\-]', '_', str($f.bamfiles.element_identifier))
                ln -s '${f.bamfiles}' './${counter}.bam' &&
                #if $f.bamfiles.ext == 'bam':
                    ln -s '${f.bamfiles.metadata.bam_index}' './${counter}.bam.bai' &&
                #else:
                    ln -s '${f.bamfiles.metadata.cram_index}' './${counter}.bam.crai' &&
                #end if
                #silent $files.append("'%s.bam'" % $counter)
                #silent $labels.append("'%s'" % $identifier)
            #end for
        #end if
        #if $custom_sample_labels_conditional.custom_labels_select == "Yes":
            #set labels=custom_labels
        #end if
]]>
    </token>

    <token name="@multiple_input_bigwigs@">
<![CDATA[
        #if $custom_sample_labels_conditional.custom_labels_select == "Yes":
            #set custom_labels=labels
        #end if
        #set files=[]
        #set labels=[]
        #import re
        #if $multibigwig_conditional.orderMatters == "No":
            #for $counter, $bigwig in enumerate($multibigwig_conditional.bigwigfiles):
                #set identifier = re.sub('[^\.\s\w\-]', '_', str($bigwig.element_identifier))
                ln -f -s '${bigwig}' '${identifier}_${counter}.bw' &&
                #silent $files.append("'%s_%s.bw'" % ($identifier, $counter))
                #silent $labels.append("'%s'" % $identifier)
            #end for
        #else:
            #for $counter, $f in enumerate($multibigwig_conditional.multibigwig_repeats):
                #set identifier = re.sub('[^\.\s\w\-]', '_', str($f.bigwigfiles.element_identifier))
                ln -f -s '${f.bigwigfiles}' '${identifier}_${counter}.bw' &&
                #silent $files.append("'%s_%s.bw'" % ($identifier, $counter))
                #silent $labels.append("'%s'" % $identifier)
            #end for
        #end if
        #if $custom_sample_labels_conditional.custom_labels_select == "Yes":
            #set labels=custom_labels
        #end if
]]>
    </token>

    <xml name="blacklist">
        <param argument="--blackListFileName" type="data" format="bed,gtf" multiple="true" optional="true" min="0"
            label="Blacklisted regions in BED/GTF format"
            help="One or more files containing regions to exclude from the analysis" />
    </xml>

    <token name="@blacklist@">
<![CDATA[
        #if ' '.join( map(str, $advancedOpt.blackListFileName) ) != 'None':
            #set blfiles=[]
            #for $f in $advancedOpt.blackListFileName:
                #silent $blfiles.append("'%s'" % $f)
            #end for
            #if $blfiles != ["'None'"]:
                --blackListFileName #echo ' '.join($blfiles)#
            #end if
        #end if
]]>
    </token>

    <xml name="multiple_bed">
        <param argument="--BED" type="data" format="bed,gtf" min="1" multiple="true"
            label="Regions in BED/GTF format"
            help="One or more files containing regions to include in the analysis" />
    </xml>

    <token name="@multiple_bed@">
<![CDATA[
        #set files=[]
        #set labels=[]
        #for $f in $BED:
            #silent $files.append("'%s'" % $f)
            #silent $labels.append("'%s'" % $f.display_name)
        #end for
        #if len($files) > 0:
            --BED #echo ' '.join($files)#
            --regionLabels #echo ' '.join($labels)#
        #end if
]]>
    </token>

    <xml name="reference_genome_source">
        <conditional name="source">
            <param name="ref_source" type="select" label="Reference genome">
                <option value="cached">locally cached</option>
                <option value="history">in your history</option>
            </param>
            <when value="cached">
                <param name="input1_2bit" type="select" label="Using reference genome" help="If your genome of interest is not listed, contact the Galaxy team">
                    <options from_data_table="lastz_seqs">
                        <filter type="sort_by" column="1" />
                        <validator type="no_options" message="No indexes are available." />
                    </options>
                </param>
            </when>
            <when value="history">
                <param name="input1" type="data" format="twobit" label="Select a reference dataset in 2bit format" />
            </when>
        </conditional>
    </xml>

    <token name="@reference_genome_source@">
    #if $source.ref_source=="history":
        --genome $source.input1
    #else:
        --genome '$source.input1_2bit.fields.path'
    #end if
    </token>

    <xml name="effectiveGenomeSize">
        <conditional name="effectiveGenomeSize">
            <param name="effectiveGenomeSize_opt" type="select" label="Effective genome size"
                help="The effective genome size is the portion of the genome that is mappable. Large fractions of the genome are stretches of NNNN that should be discarded.
                    Also, if repetitive regions were not included in the mapping of reads, the effective genome size needs to be adjusted accordingly.
                    We provide a table of useful sizes here: http://deeptools.readthedocs.io/en/latest/content/feature/effectiveGenomeSize.html">
                <option value="93260000">ce10 (93260000)</option>
                <option value="130428560">dm3 (130428560)</option>
                <option value="125464728">dm6 (125464728)</option>
                <option value="2685511504" selected="true">hg19/GRCh37 (2685511504)</option>
                <option value="2701495761">GRCh38/hg38 (2701495761)</option>
                <option value="2304947926">GRCm37/mm9 (2304947926)</option>
                <option value="2308125349">GRCm38/mm10 (2308125349)</option>
                <option value="specific">user specified</option>
            </param>
            <when value="specific">
                <param argument="--effectiveGenomeSize" type="integer" value="" label="Effective genome size"
                       help="e.g. ce10: 93260000, dm3: 130428560, hg19: 2685511504, mm9: 2304947926"/>
            </when>
            <when value="93260000" />
            <when value="130428560" />
            <when value="125464728" />
            <when value="2685511504" />
            <when value="2701495761" />
            <when value="2304947926" />
            <when value="2308125349" />
        </conditional>
    </xml>

    <xml name="skipNAs">
        <param argument="--skipNAs" type="boolean" truevalue="--skipNAs" falsevalue="" checked="False"
            label="Ignore missing data?"
            help="This parameter determines if non-covered regions
                 (regions without overlapping reads) in a bam/bigWig file
                 should be skipped. The default is to treat those
                 regions as having a value of zero. The decision to
                 skip non-covered regions depends on the interpretation
                 of the data. Non-covered regions may represent, for
                 example, repetitive regions that should be ignored.
                 (default: False)" />
    </xml>

    <xml name="skipZeroOverZero">
        <param argument="--skipZeroOverZero" type="select" label="Skip bins of no coverage"
            help="Skip bins where BOTH files lack coverage.">
            <option value="" selected="true">No</option>
            <option value="--skipZeroOverZero">Yes, skip them.</option>
        </param>
    </xml>

    <xml name="exactScaling">
        <param argument="--exactScaling" type="boolean" truevalue="--exactScaling" falsevalue="" checked="False"
            label="Compute an exact scaling factor"
            help="Compute an exact scaling factor rather than one based on
                  sampled reads. This is only useful in cases where you are
                  filtering some alignments out AND this are both rare and
                  tend to clump together in the genome. In such cases the
                  region-based sampling employed by deepTools would produce
                  inaccurate scaling factors. Note that this option results
                  in the process taking significantly more time to complete." />
    </xml>

    <xml name="input_save_matrix_values">
        <param argument="--saveMatrix" type="boolean" label="Save the matrix of values underlying the heatmap"/>
    </xml>

    <xml name="input_graphic_output_settings">
        <conditional name="output" >
            <param name="showOutputSettings" type="select" label="Show advanced output settings" >
                <option value="no" selected="true">no</option>
                <option value="yes">yes</option>
            </param>
            <when value="no" />
            <when value="yes">
                <yield />
                <param name="saveSortedRegions" type="boolean"
                       argument="--outFileSortedRegions"
                       label="Save the regions after skipping zeros or min/max threshold values"
                       help="The order of the regions in the file follows the sorting order selected. This is useful,
                       for example, to generate other heatmaps keeping the sorting of the first heatmap."/>
            </when>
        </conditional>
    </xml>


    <xml name="input_image_file_format">
        <param argument="--outFileFormat" type="select" label="Image file format" help="Note that the plotly output can be very large and not all options are supported.">
            <option value="png" selected="true">png</option>
            <option value="pdf">pdf</option>
            <option value="svg">svg</option>
            <option value="eps">eps</option>
            <option value="plotly">plotly</option>
        </param>
    </xml>

    <xml name="output_dpi">
        <param argument="--dpi" name="dpi" type="integer" value="200" size="3" optional="True"
            label="Image dpi" help=""/>
    </xml>

    <xml name="output_image_file_format">
        <data format="png" name="outFileName" label="${tool.name} on ${on_string}: Image">
            <change_format>
                <when input="output.outFileFormat" value="pdf" format="pdf" />
                <when input="output.outFileFormat" value="svg" format="svg" />
                <when input="output.outFileFormat" value="eps" format="eps" />
                <when input="output.outFileFormat" value="plotly" format="html" />
            </change_format>
        </data>
    </xml>

    <xml name="output_image_file_format_not_nested">
        <data format="png" name="outFileName" label="${tool.name} on ${on_string}: Image">
            <change_format>
                <when input="outFileFormat" value="pdf" format="pdf" />
                <when input="outFileFormat" value="svg" format="svg" />
                <when input="outFileFormat" value="eps" format="eps" />
                <when input="outFileFormat" value="plotly" format="html" />
            </change_format>
        </data>
    </xml>

    <xml name="output_save_matrix_values">
        <data format="tabular" name="outFileNameMatrix" label="${tool.name} on ${on_string}: Heatmap values">
            <filter>
            ((
                output['showOutputSettings'] == 'yes' and
                output['saveMatrix'] is True
            ))
            </filter>
        </data>
    </xml>

    <xml name="output_graphic_outputs">
        <data format="bed" name="outFileSortedRegions" label="${tool.name} on ${on_string}: sorted/filtered regions">
            <filter>
            ((
                output['showOutputSettings'] == 'yes' and
                output['saveSortedRegions'] is True
            ))
            </filter>
        </data>
    </xml>

    <xml name="colorMap">
        <param name="colorMap" type="select" label="Color map to use for the heatmap"
               help=" Available color map names can be found here: http://matplotlib.org/examples/color/colormaps_reference.html">
            <option value="RdYlBu" selected="true">RdYlBu</option>
            <option value="Accent">Accent</option>
            <option value="Spectral">Spectral</option>
            <option value="Set1">Set1</option>
            <option value="Set2">Set2</option>
            <option value="Set3">Set3</option>
            <option value="Dark2">Dark2</option>
            <option value="Reds">Reds</option>
            <option value="Oranges">Oranges</option>
            <option value="Greens">Greens</option>
            <option value="Blues">Blues</option>
            <option value="Greys">Greys</option>
            <option value="Purples">Purples</option>
            <option value="Paired">Paired</option>
            <option value="Pastel1">Pastel1</option>
            <option value="Pastel2">Pastel2</option>
            <option value="spring">spring</option>
            <option value="summer">summer</option>
            <option value="autumn">autumn</option>
            <option value="winter">winter</option>
            <option value="hot">hot</option>
            <option value="coolwarm">coolwarm</option>
            <option value="cool">cool</option>
            <option value="seismic">seismic</option>
            <option value="terrain">terrain</option>
            <option value="ocean">ocean</option>
            <option value="rainbow">rainbow</option>
            <option value="bone">bone</option>
            <option value="flag">flag</option>
            <option value="prism">prism</option>
            <option value="cubehelix">cubehelix</option>
            <option value="binary">binary</option>
            <option value="pink">pink</option>
            <option value="gray">gray</option>
            <option value="copper">copper</option>
            <option value="BrBG">BrBG</option>
            <option value="BuGn">BuGn</option>
            <option value="BuPu">BuPu</option>
            <option value="GnBu">GnBu</option>
            <option value="OrRd">OrRd</option>
            <option value="PiYG">PiYG</option>
            <option value="PRGn">PRGn</option>
            <option value="PuOr">PuOr</option>
            <option value="PuRd">PuRd</option>
            <option value="PuBu">PuBu</option>
            <option value="RdBu">RdBu</option>
            <option value="RdGy">RdGy</option>
            <option value="RdPu">RdPu</option>
            <option value="YlGn">YlGn</option>
            <option value="PuBuGn">PuBuGn</option>
            <option value="RdYlGn">RdYlGn</option>
            <option value="YlGnBu">YlGnBu</option>
            <option value="YlOrBr">YlOrBr</option>
            <option value="YlOrRd">YlOrRd</option>
            <option value="gist_gray">gist_gray</option>
            <option value="gist_stern">gist_stern</option>
            <option value="gist_earth">gist_earth</option>
            <option value="gist_yarg">gist_yarg</option>
            <option value="gist_ncar">gist_ncar</option>
            <option value="gist_rainbow">gist_rainbow</option>
            <option value="gist_heat">gist_heat</option>
            <option value="gnuplot">gnuplot</option>
            <option value="gnuplot2">gnuplot2</option>
            <option value="CMRmap">CMRmap</option>
            <option value="bwr">bwr</option>
            <option value="hsv">hsv</option>
            <option value="brg">brg</option>
            <option value="jet">jet</option>
            <option value="afmhot">afmhot</option>
            <option value="Wistia">Wistia</option>
            <option value="cividis">cividis</option>
            <option value="icefire">icefire</option>
            <option value="inferno">inferno</option>
            <option value="magma">magma</option>
            <option value="mako">mako</option>
            <option value="nipy_spectral">nipy_spectral</option>
            <option value="plasma">plasma</option>
            <option value="rocket">rocket</option>
            <option value="tab10">tab10</option>
            <option value="tab20">tab20</option>
            <option value="tab20b">tab20b</option>
            <option value="tab20c">tab20c</option>
            <option value="twilight">twilight</option>
            <option value="twilight_shifted">twilight_shifted</option>
            <option value="viridis">viridis</option>
            <option value="vlag">vlag</option>
            <option value="Accent_r">Accent reversed</option>
            <option value="Spectral_r">Spectral reversed</option>
            <option value="Set1_r">Set1 reversed</option>
            <option value="Set2_r">Set2 reversed</option>
            <option value="Set3_r">Set3 reversed</option>
            <option value="Dark2_r">Dark2 reversed</option>
            <option value="Reds_r">Reds reversed</option>
            <option value="Oranges_r">Oranges reversed</option>
            <option value="Greens_r">Greens reversed</option>
            <option value="Blues_r">Blues reversed</option>
            <option value="Greys_r">Greys reversed</option>
            <option value="Purples_r">Purples reversed</option>
            <option value="Paired_r">Paired reversed</option>
            <option value="Pastel1_r">Pastel1 reversed</option>
            <option value="Pastel2_r">Pastel2 reversed</option>
            <option value="spring_r">spring reversed</option>
            <option value="summer_r">summer reversed</option>
            <option value="autumn_r">autumn reversed</option>
            <option value="winter_r">winter reversed</option>
            <option value="hot_r">hot reversed</option>
            <option value="coolwarm_r">coolwarm reversed</option>
            <option value="cool_r">cool reversed</option>
            <option value="seismic_r">seismic reversed</option>
            <option value="terrain_r">terrain reversed</option>
            <option value="ocean_r">ocean reversed</option>
            <option value="rainbow_r">rainbow reversed</option>
            <option value="bone_r">bone reversed</option>
            <option value="flag_r">flag reversed</option>
            <option value="prism_r">prism reversed</option>
            <option value="cubehelix_r">cubehelix reversed</option>
            <option value="binary_r">binary reversed</option>
            <option value="pink_r">pink reversed</option>
            <option value="gray_r">gray reversed</option>
            <option value="copper_r">copper reversed</option>
            <option value="BrBG_r">BrBG reversed</option>
            <option value="BuGn_r">BuGn reversed</option>
            <option value="BuPu_r">BuPu reversed</option>
            <option value="GnBu_r">GnBu reversed</option>
            <option value="OrRd_r">OrRd reversed</option>
            <option value="PiYG_r">PiYG reversed</option>
            <option value="PRGn_r">PRGn reversed</option>
            <option value="PuOr_r">PuOr reversed</option>
            <option value="PuRd_r">PuRd reversed</option>
            <option value="PuBu_r">PuBu reversed</option>
            <option value="RdBu_r">RdBu reversed</option>
            <option value="RdGy_r">RdGy reversed</option>
            <option value="RdPu_r">RdPu reversed</option>
            <option value="YlGn_r">YlGn reversed</option>
            <option value="PuBuGn_r">PuBuGn reversed</option>
            <option value="RdYlBu_r">RdYlBu reversed</option>
            <option value="RdYlGn_r">RdYlGn reversed</option>
            <option value="YlGnBu_r">YlGnBu reversed</option>
            <option value="YlOrBr_r">YlOrBr reversed</option>
            <option value="YlOrRd_r">YlOrRd reversed</option>
            <option value="gist_gray_r">gist_gray reversed</option>
            <option value="gist_stern_r">gist_stern reversed</option>
            <option value="gist_earth_r">gist_earth reversed</option>
            <option value="gist_yarg_r">gist_yarg reversed</option>
            <option value="gist_ncar_r">gist_ncar reversed</option>
            <option value="gist_rainbow_r">gist_rainbow reversed</option>
            <option value="gist_heat_r">gist_heat reversed</option>
            <option value="gnuplot_r">gnuplot reversed</option>
            <option value="gnuplot2_r">gnuplot2 reversed</option>
            <option value="CMRmap_r">CMRmap reversed</option>
            <option value="bwr_r">bwr reversed</option>
            <option value="hsv_r">hsv reversed</option>
            <option value="brg_r">brg reversed</option>
            <option value="jet_r">jet reversed</option>
            <option value="afmhot_r">afmhot reversed</option>
            <option value="Wistia_r">Wistia reversed</option>
            <option value="cividis_r">cividis reversed</option>
            <option value="icefire_r">icefire reversed</option>
            <option value="inferno_r">inferno reversed</option>
            <option value="magma_r">magma reversed</option>
            <option value="mako_r">mako reversed</option>
            <option value="nipy_spectral_r">nipy_spectral reversed</option>
            <option value="plasma_r">plasma reversed</option>
            <option value="rocket_r">rocket reversed</option>
            <option value="tab10_r">tab10 reversed</option>
            <option value="tab20_r">tab20 reversed</option>
            <option value="tab20b_r">tab20b reversed</option>
            <option value="tab20c_r">tab20c reversed</option>
            <option value="twilight_r">twilight reversed</option>
            <option value="twilight_shifted_r">twilight_shifted reversed</option>
            <option value="viridis_r">viridis reversed</option>
            <option value="vlag_r">vlag reversed</option>
        </param>

    </xml>

</macros><|MERGE_RESOLUTION|>--- conflicted
+++ resolved
@@ -1,17 +1,10 @@
 <macros>
 
     <token name="@THREADS@">--numberOfProcessors "\${GALAXY_SLOTS:-4}"</token>
-<<<<<<< HEAD
-    <token name="@WRAPPER_VERSION@">3.4.2.0</token>
-    <xml name="requirements">
-        <requirements>
-            <requirement type="package" version="3.4.2">deeptools</requirement>
-=======
     <token name="@WRAPPER_VERSION@">3.4.3.0</token>
     <xml name="requirements">
         <requirements>
             <requirement type="package" version="3.4.3">deeptools</requirement>
->>>>>>> f6570d14
             <requirement type="package" version="1.9">samtools</requirement>
         </requirements>
         <expand macro="stdio" />
