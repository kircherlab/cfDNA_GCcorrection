<tool id="deeptools_bamCorrelate" name="bamCorrelate" version="1.0.1">
    <description>correlates pairs of BAM files</description>
    <expand macro="requirements" />
    <macros>
        <import>deepTools_macros.xml</import>
    </macros>
    <command>
        #import tempfile
        #set $temp_dir = os.path.abspath(tempfile.mkdtemp())

        #set files=[]
        #set labels=[]

        @multiple_input_bams@

        bamCorrelate

<<<<<<< HEAD
        #if $mode.modeOpt == "bins":
            bins
            --binSize '$mode.binSize'
            --numberOfSamples '$mode.numberOfSamples'
        #else:
            BED-file
            --BED $mode.region_file
        #end if
=======
        $mode.modeOpt
>>>>>>> 3303f9d5

        @THREADS@

        --bamfiles #echo " ".join($files)
        --labels #echo " ".join($labels)

        --fragmentLength $fragmentLength
        --corMethod $corMethod

        #set newoutFileName=str($outFileName)+".png"
        --plotFile $newoutFileName

        #if $outputOpt.showOutputOpt == "yes"
            --outRawCounts '$outFileRawCounts' 
            --outFileCorMatrix '$outFileCorMatrix'
        #end if

<<<<<<< HEAD
=======
        #if $mode.modeOpt == "bins":
            --binSize '$mode.binSize'
            --numberOfSamples '$mode.numberOfSamples'
        #else:
            --BED $mode.region_file
        #end if

>>>>>>> 3303f9d5
        ## options available in both modes
        #if $mode.advancedOpt.showAdvancedOpt == "yes":

            #if str($mode.advancedOpt.region.value) != '':
            --region '$mode.advancedOpt.region'
            #end if

            $mode.advancedOpt.doNotExtendPairedEnds
            $mode.advancedOpt.ignoreDuplicates
            $mode.advancedOpt.includeZeros

            #if $mode.advancedOpt.minMappingQuality:
                --minMappingQuality '$mode.advancedOpt.minMappingQuality'
            #end if

            #if $mode.advancedOpt.zMin:
                --zMin $mode.advancedOpt.zMin
            #end if
            #if $mode.advancedOpt.zMax:
                --zMax $mode.advancedOpt.zMax
            #end if
            --colorMap '$mode.advancedOpt.colorMap'

        #end if

        ; mv $newoutFileName $outFileName
        ; rm $temp_dir -rf
    </command>

    <inputs>
        <expand macro="multiple_input_bams" />

        <param name="fragmentLength" type="integer" value="300" min="1"
            label="Length of the average fragment size"
            help ="Reads will be extended to match this length unless they are paired-end, in which case they will be extended to match the fragment length. *NOTE*: If the BAM files contain mated and unmated paired-end reads, unmated reads will be extended to match the fragment length."/>

        <param name="corMethod" type="select" label="Correlation method">
            <option value="pearson">Pearson</option>
            <option value="spearman">Spearman</option>
        </param>

        <conditional name="mode">
            <param name="modeOpt" type="select" label="Choose computation mode" 
                help="In the bins mode, the correlation is computed based on equal length bins. In the BED file mode, as list of genomic regions in BED format has to be given. For each region in the BED file the number of overlapping reads is counted in each of the BAM files. Then the correlation is computed.">
                <option value="bins" selected="true">Bins</option>
                <option value="BED-file">Limit correlation to certain regions (BED file)</option>
            </param>
            <when value="bins">
                <param name="binSize" type="integer" value="10000" min="1" 
                    label="Bin size in bp"
                    help="Length in base pairs for a window used to sample the genome."/>

                <param name="numberOfSamples" type="integer" value="100000" min="1" 
                    label="Number of samples"
                    help="Number of samples taken from the genome to compute the scaling factors"/>
                <expand macro="bamCorrelate_mode_actions" />
            </when>
            <when value="BED-file">
                <param name="region_file" type="data" format="bed" label="Region file in BED format" help="Correlation is computed for the number of reads that overlap such regions."/>
                <expand macro="bamCorrelate_mode_actions" />
            </when>

        </conditional>

        <conditional name="outputOpt">
            <param name="showOutputOpt" type="select" label="Show additional output options" >
                <option value="no" selected="true">no</option>
                <option value="yes">yes</option>
            </param>
            <when value="no" />
            <when value="yes">
                <param name="saveRawCounts" type="boolean" label="Save the bin counts"/>
                <param name="saveCorMatrix" type="boolean" label="Save the correlation matrix"/>
            </when>
        </conditional>

    </inputs>
    <outputs>
        <data format="png" name="outFileName" />
        <data format="tabular" name="outFileRawCounts" label="${tool.name} on ${on_string}: bin counts">
            <filter>(outputOpt['showOutputOpt'] == 'yes' and outputOpt['saveRawCounts'] == True)</filter>
        </data>
        <data format="tabular" name="outFileCorMatrix" label="${tool.name} on ${on_string}: correlation matrix">
            <filter>(outputOpt['showOutputOpt'] == 'yes' and outputOpt['saveCorMatrix'] == True)</filter>
        </data>
    </outputs>
    <help>

**What it does**

This tool is useful to assess the overall similarity of different BAM files. A typical application
is to check the correlation between replicates or published data sets.

The tool splits the genomes into bins of given length. For each bin, the number of reads
found in each BAM file is counted and a correlation is computed for all
pairs of BAM files.


.. image:: $PATH_TO_IMAGES/QC_bamCorrelate_humanSamples.png
   :alt: Heatmap of RNA Polymerase II ChIP-seq


**Output files**:

- diagnostic plot produced by bamCorrelate is a clustered heatmap displaying the values for each pair-wise correlation, see below for an example
- data matrix (optional) in case you want to plot the correlation values using a different program, e.g. R, this matrix can be used




-----

.. class:: infomark

@REFERENCES@

    </help>
</tool><|MERGE_RESOLUTION|>--- conflicted
+++ resolved
@@ -15,18 +15,7 @@
 
         bamCorrelate
 
-<<<<<<< HEAD
-        #if $mode.modeOpt == "bins":
-            bins
-            --binSize '$mode.binSize'
-            --numberOfSamples '$mode.numberOfSamples'
-        #else:
-            BED-file
-            --BED $mode.region_file
-        #end if
-=======
         $mode.modeOpt
->>>>>>> 3303f9d5
 
         @THREADS@
 
@@ -44,8 +33,6 @@
             --outFileCorMatrix '$outFileCorMatrix'
         #end if
 
-<<<<<<< HEAD
-=======
         #if $mode.modeOpt == "bins":
             --binSize '$mode.binSize'
             --numberOfSamples '$mode.numberOfSamples'
@@ -53,7 +40,6 @@
             --BED $mode.region_file
         #end if
 
->>>>>>> 3303f9d5
         ## options available in both modes
         #if $mode.advancedOpt.showAdvancedOpt == "yes":
 
